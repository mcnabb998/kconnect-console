--- conflicted
+++ resolved
@@ -6,11 +6,8 @@
     "dev": "next dev --turbopack",
     "build": "next build --turbopack",
     "start": "next start",
-<<<<<<< HEAD
     "test": "node ./scripts/run-tests.mjs"
-=======
     "test": "jest --coverage"
->>>>>>> ddfcbf59
   },
   "dependencies": {
     "next": "15.5.4",
