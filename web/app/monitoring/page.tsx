--- conflicted
+++ resolved
@@ -1,14 +1,11 @@
 'use client';
 
 import Link from 'next/link';
-<<<<<<< HEAD
 import { Fragment, useEffect, useMemo, useRef, useState } from 'react';
-=======
 import { useEffect, useMemo, useRef, useState } from 'react';
 
 import { SkeletonCard, SkeletonLine, SkeletonSurface, SkeletonTableRow } from '@/components/Skeleton';
 
->>>>>>> 5eb47c65
 import { ConnectorSummary, useMonitoringSummary } from './MonitoringSummaryProvider';
 
 function getConnectorState(connector: ConnectorSummary) {
@@ -492,7 +489,6 @@
   }
 
   return (
-<<<<<<< HEAD
     <section className="mx-auto w-full max-w-7xl px-4 py-10 sm:px-6 lg:px-8">
       <header className="mb-10 flex flex-col gap-4 lg:flex-row lg:items-center lg:justify-between">
         <div>
@@ -528,13 +524,11 @@
             {isPolling ? 'Pause' : 'Resume'} monitoring
           </button>
         </div>
-=======
     <section className="mx-auto w-full max-w-7xl px-4 py-10 sm:px-6 lg:px-8" aria-busy={false}>
       <header className="mb-10">
         <p className="text-sm font-medium text-gray-500">Cluster: {summary?.clusterId ?? clusterId}</p>
         <h1 className="mt-1 text-3xl font-bold text-gray-900">Monitoring Overview</h1>
         <p className="mt-2 text-sm text-gray-600">Uptime: {uptime}</p>
->>>>>>> 5eb47c65
       </header>
 
       <div className="mb-8 grid gap-4 sm:grid-cols-2 lg:grid-cols-4">
