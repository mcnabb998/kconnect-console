--- conflicted
+++ resolved
@@ -22,11 +22,7 @@
     try {
       setLoading(true);
       setError(null);
-<<<<<<< HEAD
-      const response = await fetch(`${PROXY}/api/${cluster}/connectors`);
-=======
       const response = await fetch(connectorsEndpoint, { cache: 'no-store' });
->>>>>>> 7e93931b
       if (!response.ok) {
         throw new Error('Failed to fetch connectors');
       }
@@ -53,29 +49,6 @@
           <h1 className="text-3xl font-bold text-gray-900">Connectors</h1>
           <p className="text-sm text-gray-600">Cluster: {CLUSTER_ID}</p>
         </div>
-<<<<<<< HEAD
-      </header>
-
-      <main className="max-w-7xl mx-auto py-6 sm:px-6 lg:px-8">
-        <div className="px-4 py-6 sm:px-0">
-          <div className="flex justify-between items-center mb-6">
-            <h2 className="text-2xl font-semibold text-gray-900">Connectors</h2>
-            <div className="flex gap-2">
-              <Link
-                href="/connectors/new"
-                className="bg-green-500 hover:bg-green-700 text-white font-bold py-2 px-4 rounded"
-              >
-                New Connector
-              </Link>
-              <button
-                onClick={fetchConnectors}
-                className="bg-blue-500 hover:bg-blue-700 text-white font-bold py-2 px-4 rounded"
-              >
-                Refresh
-              </button>
-            </div>
-          </div>
-=======
         <button
           onClick={fetchConnectors}
           className="inline-flex items-center justify-center rounded-md bg-blue-600 px-4 py-2 text-sm font-semibold text-white shadow-sm transition hover:bg-blue-700 focus-visible:outline focus-visible:outline-2 focus-visible:outline-offset-2 focus-visible:outline-blue-500"
@@ -83,7 +56,6 @@
           Refresh
         </button>
       </div>
->>>>>>> 7e93931b
 
       {loading && (
         <div className="rounded-lg border border-gray-200 bg-white p-8 text-center">
