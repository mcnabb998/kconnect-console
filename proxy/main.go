--- conflicted
+++ resolved
@@ -11,21 +11,16 @@
 	"net/url"
 	"os"
 	"regexp"
-<<<<<<< HEAD
-	"strings"
-=======
 	"strconv"
 	"strings"
 	"sync"
 	"time"
->>>>>>> 7e93931b
 
 	"github.com/gorilla/mux"
 	"github.com/rs/cors"
 )
 
 var (
-<<<<<<< HEAD
 	connectURL     = getEnv("KAFKA_CONNECT_URL", "http://localhost:8083")
 	allowedOrigins = getEnv("ALLOWED_ORIGINS", "*")
 	// Only redact true secret-like keys; avoid generic "key.converter"
@@ -36,10 +31,6 @@
 		"internal.key.converter":   {},
 		"internal.value.converter": {},
 	}
-=======
-	connectURL             = getEnv("KAFKA_CONNECT_URL", "http://localhost:8083")
-	allowedOrigins         = getEnv("ALLOWED_ORIGINS", "*")
-	sensitivePattern       = regexp.MustCompile(`(?i)(password|secret|token|key|credential|auth)`)
 	monitoringHTTPClient   = &http.Client{}
 	summaryCacheTTL        = 10 * time.Second
 	monitoringSummaryCache = struct {
@@ -48,7 +39,7 @@
 		expiresAt time.Time
 		valid     bool
 	}{}
->>>>>>> 7e93931b
+)
 )
 
 // MonitoringSummary represents aggregated status information for connectors.
@@ -569,13 +560,10 @@
 	router.HandleFunc("/api/{cluster}/connectors", proxyHandler).Methods("GET", "POST")
 	router.HandleFunc("/api/{cluster}/connectors/", proxyHandler).Methods("GET", "POST")
 	router.HandleFunc("/api/{cluster}/connectors/{path:.*}", proxyHandler).Methods("GET", "POST", "PUT", "DELETE")
-<<<<<<< HEAD
 	// Plugins + validate
 	router.HandleFunc("/api/{cluster}/connector-plugins", proxyHandler).Methods("GET")
 	router.HandleFunc("/api/{cluster}/connector-plugins/{path:.*}", proxyHandler).Methods("GET", "PUT")
-=======
 	router.HandleFunc("/api/{cluster}/monitoring/summary", monitoringSummaryHandler).Methods("GET")
->>>>>>> 7e93931b
 
 	// CORS configuration
 	// In production, set ALLOWED_ORIGINS environment variable to specific domains
